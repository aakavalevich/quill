--- conflicted
+++ resolved
@@ -183,11 +183,7 @@
 
           def value(tpe: Type) =
             tpe match {
-<<<<<<< HEAD
-              case tpe if !is[MetaDsl#Embedded](tpe) && nested =>
-=======
-              case tpe if (!is[Embedded](tpe) && nested) =>
->>>>>>> 5f2be0ad
+              case tpe if !is[Embedded](tpe) && nested =>
                 c.fail(
                   s"Can't expand nested value '$tpe', please make it an `Embedded` " +
                     s"case class or provide an implicit $encoding for it."
