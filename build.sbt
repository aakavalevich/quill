--- conflicted
+++ resolved
@@ -140,13 +140,8 @@
     .settings(
       fork in Test := true,
       libraryDependencies ++= Seq(
-<<<<<<< HEAD
-        "com.datastax.cassandra" %  "cassandra-driver-core" % "3.0.2",
+        "com.datastax.cassandra" %  "cassandra-driver-core" % "3.1.2",
         "io.monix"               %% "monix"                % "2.1.1"
-=======
-        "com.datastax.cassandra" %  "cassandra-driver-core" % "3.1.2",
-        "io.monix"               %% "monix"                % "2.0.2"
->>>>>>> 8ea0173f
       )
     )
     .dependsOn(`quill-core-jvm` % "compile->compile;test->test")
