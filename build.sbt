--- conflicted
+++ resolved
@@ -64,19 +64,11 @@
     .settings(
       fork in Test := true,
       libraryDependencies ++= Seq(
-<<<<<<< HEAD
-        "com.zaxxer"     % "HikariCP"             % "2.4.6",
+        "com.zaxxer"     % "HikariCP"             % "2.5.1",
         "mysql"          % "mysql-connector-java" % "5.1.38"   % Test,
         "com.h2database" % "h2"                   % "1.4.192"  % Test,
         "org.postgresql" % "postgresql"           % "9.4.1208" % Test,
         "org.xerial"     % "sqlite-jdbc"          % "3.8.11.2" % Test
-=======
-        "com.zaxxer"     % "HikariCP"             % "2.5.1",
-        "mysql"          % "mysql-connector-java" % "5.1.38"   % "test",
-        "com.h2database" % "h2"                   % "1.4.192"  % "test",
-        "org.postgresql" % "postgresql"           % "9.4.1208" % "test",
-        "org.xerial"     % "sqlite-jdbc"          % "3.8.11.2" % "test"
->>>>>>> 8ea0173f
       )
     )
     .dependsOn(`quill-sql-jvm` % "compile->compile;test->test")
